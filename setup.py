"""Setup for the tradingapplication package."""

from setuptools import find_packages, setup

setup(
    name="tradingdmp",
    packages=find_packages(),
    version="0.4.0",
    description="This repo defines core classes of our trading applications.",
    author="Julius Kittler, August Andersen",
    license="",
<<<<<<< HEAD
    python_requires="3.8.x"
=======
    python_requires="=3.8.x"
>>>>>>> 1d585682

)<|MERGE_RESOLUTION|>--- conflicted
+++ resolved
@@ -9,10 +9,5 @@
     description="This repo defines core classes of our trading applications.",
     author="Julius Kittler, August Andersen",
     license="",
-<<<<<<< HEAD
-    python_requires="3.8.x"
-=======
-    python_requires="=3.8.x"
->>>>>>> 1d585682
-
+    python_requires="3.8.x",
 )